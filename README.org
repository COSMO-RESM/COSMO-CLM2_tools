--- conflicted
+++ resolved
@@ -1,8 +1,4 @@
-<<<<<<< HEAD
-# Created 2019-06-17 Mon 10:12
-=======
 # Created 2019-07-18 Thu 14:21
->>>>>>> aa89df26
 #+TITLE: COSMO_CLM^2 tools
 #+AUTHOR: Matthieu Leclair
 #+export_file_name: README
