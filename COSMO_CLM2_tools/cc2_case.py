--- conflicted
+++ resolved
@@ -654,30 +654,19 @@
 
 
     def _build_proc_config(self):
-<<<<<<< HEAD
-=======
-
->>>>>>> a7535892
+
         # Build executable bash files
         f_path = os.path.join(self.path, 'cosmo.bash')
         with open(f_path, 'w') as f:
             f.write("#!/bin/bash\n")
             f.write("export MPICH_RDMA_ENABLED_CUDA={:1d}\n".format(self.gpu_mode))
-<<<<<<< HEAD
-            f.write("./{:s}".format(self.COSMO_exe))
-=======
             f.write("./{:s}".format(self.cos_exe))
->>>>>>> a7535892
         os.chmod(f_path, 0o755)
         f_path = os.path.join(self.path, 'cesm.bash')
         with open(f_path, 'w') as f:
             f.write("#!/bin/bash\n")
             f.write("export MPICH_RDMA_ENABLED_CUDA=0\n")
-<<<<<<< HEAD
-            f.write("./{:s}".format(self.CESM_exe))
-=======
             f.write("./{:s}".format(self.cesm_exe))
->>>>>>> a7535892
         os.chmod(f_path, 0o755)
 
         # Build proc_config
