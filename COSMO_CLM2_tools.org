--- conflicted
+++ resolved
@@ -851,30 +851,19 @@
 
 
           def _build_proc_config(self):
-<<<<<<< HEAD
-=======
-
->>>>>>> a7535892
+
               # Build executable bash files
               f_path = os.path.join(self.path, 'cosmo.bash')
               with open(f_path, 'w') as f:
                   f.write("#!/bin/bash\n")
                   f.write("export MPICH_RDMA_ENABLED_CUDA={:1d}\n".format(self.gpu_mode))
-<<<<<<< HEAD
-                  f.write("./{:s}".format(self.COSMO_exe))
-=======
                   f.write("./{:s}".format(self.cos_exe))
->>>>>>> a7535892
               os.chmod(f_path, 0o755)
               f_path = os.path.join(self.path, 'cesm.bash')
               with open(f_path, 'w') as f:
                   f.write("#!/bin/bash\n")
                   f.write("export MPICH_RDMA_ENABLED_CUDA=0\n")
-<<<<<<< HEAD
-                  f.write("./{:s}".format(self.CESM_exe))
-=======
                   f.write("./{:s}".format(self.cesm_exe))
->>>>>>> a7535892
               os.chmod(f_path, 0o755)
 
               # Build proc_config
@@ -1141,15 +1130,10 @@
           daint_group = parser.add_argument_group('daint', 'Options specific to the Piz Daint machine')
           daint_group.add_argument('--modules_opt', action=cc2_act('daint'), choices=['switch', 'none', 'purge'],
                                    help="Option for loading modules at run time (default: switch)")
-<<<<<<< HEAD
-          daint_group.add_argument('--pgi_version', help="specify pgi compiler version at run time (default: None)")
-          daint_group.add_argument('--shebang', help="submit script shebang (default: #!/bin/bash)")
-=======
           daint_group.add_argument('--pgi_version', action=cc2_act('daint'),
                                    help="specify pgi compiler version at run time (default: None)")
           daint_group.add_argument('--shebang', action=cc2_act('daint'),
                                    help="submit script shebang (default: #!/usr/bin/env bash)")
->>>>>>> a7535892
 
           cmd_line_group = parser.add_argument_group('cmd line', 'Options only avialble to the command line (no xml)')
           cmd_line_group.add_argument('--no_submit', action='store_false', dest='submit',
@@ -1161,103 +1145,11 @@
                                       "only command line argument, cannot be set in xml file\n")
 
           opts = parser.parse_args()
-<<<<<<< HEAD
-          if opts.gen_oasis:
-              print('Generate OASIS input file: the code will crash after creating the files')
-              opts.dummy_day = False
-
-          # Set options to xml value if needed or default if nothing provided then perform some checks
-          # ------------------------------------------------------------------------------------------
-          # options defaults
-          defaults = {'main': {'machine': None, 'name': 'COSMO_CLM2', 'path': None,
-                               'cosmo_only': False, 'gen_oasis': False,
-                               'start_date': None, 'end_date': None, 'run_length': None,
-                               'cos_in': './COSMO_input', 'cos_nml': './COSMO_nml', 'cos_exe': './cosmo',
-                               'cesm_in': './CESM_input', 'cesm_nml': './CESM_nml', 'cesm_exe': './cesm.exe',
-                               'oas_in': './OASIS_input', 'oas_nml': './OASIS_nml',
-                               'ncosx': None, 'ncosy': None, 'ncosio': None, 'ncesm': None,
-                               'dummy_day': True, 'gpu_mode': False},
-                      'daint': {'wall_time': '24:00:00', 'account': None, 'partition': None,
-                                'modules_opt': 'switch', 'pgi_version': None, 'shebang': '#!/bin/bash'},
-                      'mistral': {'wall_time': '08:00:00', 'account': None, 'partition': None}}
-
-          # Apply default main options
-          if opts.setup_file is not None:
-              tree = ET.parse(opts.setup_file)
-              xml_node = tree.getroot().find('main')
-          else:
-              xml_node = None
-          apply_defaults(opts, xml_node, defaults['main'])
-
-          # Check machine
-          if opts.machine is None:
-              raise ValueError("'machine' option has to be given either by the command line or the xml setup file")
-          elif opts.machine not in available_cases:
-              raise ValueError("invalid 'machine' option. Has to be either of " + str(list(available_cases.keys())))
-
-          # Apply default machine specific options
-          if opts.machine not in defaults:
-              raise NotImplementedError("default options not implemented for machine {:s}".format(opts.machine))
-          else:
-              if opts.setup_file is not None:
-                  tree = ET.parse(opts.setup_file)
-                  xml_node = tree.getroot().find(opts.machine)
-              else:
-                  xml_node = None
-              apply_defaults(opts, xml_node, defaults[opts.machine])
-
-          # Check case path
-          # - ML - that will go to the daint_case class as soon as cleaner defaults are implemented
-          if opts.path is None:
-              if opts.machine == 'daint':
-                  opts.path = os.path.join(os.environ['SCRATCH'], opts.name)
-              else:
-                  raise NotImplementedError("default path not implemented for machine {:s}".format(opts.machine))
-
-          # Log
-          # ===
-          log = 'Setting up case {:s} in {:s}'.format(opts.name, opts.path)
-          print(log + '\n' + '-' * len(log))
-
-          # Transfer data
-          # =============
-          # - ML - For now, no choice for the I/O directory structure
-          # - ML - Do first transfering namelists, then create case, then transfer input
-          if not os.path.exists(opts.path):
-              os.makedirs(opts.path)
-          INPUT_IO = f90nml.read(os.path.join(opts.cos_nml, 'INPUT_IO'))
-          dh = INPUT_IO['gribin']['hincbound']
-          ext =''
-          if 'yform_read' in INPUT_IO['ioctl'].keys():
-              if INPUT_IO['ioctl']['yform_read'] == 'ncdf':
-                  ext = '.nc'
-          transfer_COSMO_input(opts.cos_in, opts.path+'/COSMO_input',
-                               opts.start_date, opts.end_date,
-                               opts.run_length, dh, opts.dummy_day, ext)
-          check_call(['rsync', '-avrL', opts.cos_nml+'/', opts.path])
-          check_call(['rsync', '-avrL', opts.cos_exe, opts.path])
-          if not opts.cosmo_only:
-              check_call(['rsync', '-avrL', opts.cesm_in+'/', opts.path+'/CESM_input/'])
-              check_call(['rsync', '-avrL', opts.cesm_nml+'/', opts.path])
-              check_call(['rsync', '-avrL', opts.cesm_exe, opts.path])
-              if not opts.gen_oasis:
-                  check_call(['rsync', '-avrL', opts.oas_in+'/', opts.path])
-              else:
-                  print('generate OASIS file:')
-                  for f in os.listdir(opts.oas_in):
-                      try:
-                          print('   removing ' +  os.path.join(opts.path, f))
-                          os.remove(os.path.join(opts.path, f))
-                      except OSError:
-                          pass
-              check_call(['rsync', '-avrL', opts.oas_nml+'/', opts.path])
-=======
 
           # Parse machine and case argumennts from cmd line args and xml file
           # =================================================================
           machine, cc2_args = get_case_args(opts, cc2_cmd_args)
           print('- ML - DBG: cc2_args = ', cc2_args)
->>>>>>> a7535892
 
           # Create case instance
           # ====================
